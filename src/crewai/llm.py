--- conflicted
+++ resolved
@@ -354,10 +354,7 @@
                 # --- 5) Handle the tool call
                 tool_call = tool_calls[0]
                 function_name = tool_call.function.name
-<<<<<<< HEAD
-=======
-
->>>>>>> c62fb615
+
                 if function_name in available_functions:
                     try:
                         function_args = json.loads(tool_call.function.arguments)
