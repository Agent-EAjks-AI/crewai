import ast
from difflib import SequenceMatcher
from textwrap import dedent
from typing import Any, List, Union

from langchain_core.tools import BaseTool
from langchain_openai import ChatOpenAI

from crewai.agents.tools_handler import ToolsHandler
from crewai.telemetry import Telemetry
from crewai.tools.tool_calling import InstructorToolCalling, ToolCalling
from crewai.utilities import I18N, Converter, ConverterError, Printer

agentops = None
try:
    import agentops
except ImportError:
    pass

OPENAI_BIGGER_MODELS = ["gpt-4"]


class ToolUsageErrorException(Exception):
    """Exception raised for errors in the tool usage."""

    def __init__(self, message: str) -> None:
        self.message = message
        super().__init__(self.message)


class ToolUsage:
    """
    Class that represents the usage of a tool by an agent.

    Attributes:
      task: Task being executed.
      tools_handler: Tools handler that will manage the tool usage.
      tools: List of tools available for the agent.
      original_tools: Original tools available for the agent before being converted to BaseTool.
      tools_description: Description of the tools available for the agent.
      tools_names: Names of the tools available for the agent.
      function_calling_llm: Language model to be used for the tool usage.
    """

    def __init__(
        self,
        tools_handler: ToolsHandler,
        tools: List[BaseTool],
        original_tools: List[Any],
        tools_description: str,
        tools_names: str,
        task: Any,
        function_calling_llm: Any,
        action: Any,
    ) -> None:
        self._i18n: I18N = I18N()
        self._printer: Printer = Printer()
        self._telemetry: Telemetry = Telemetry()
        self._run_attempts: int = 1
        self._max_parsing_attempts: int = 3
        self._remember_format_after_usages: int = 3
        self.tools_description = tools_description
        self.tools_names = tools_names
        self.tools_handler = tools_handler
        self.original_tools = original_tools
        self.tools = tools
        self.task = task
        self.action = action
        self.function_calling_llm = function_calling_llm

        # Set the maximum parsing attempts for bigger models
        if (isinstance(self.function_calling_llm, ChatOpenAI)) and (
            self.function_calling_llm.openai_api_base is None
        ):
            if self.function_calling_llm.model_name in OPENAI_BIGGER_MODELS:
                self._max_parsing_attempts = 2
                self._remember_format_after_usages = 4

    def parse(self, tool_string: str):
        """Parse the tool string and return the tool calling."""
        return self._tool_calling(tool_string)

    def use(
        self, calling: Union[ToolCalling, InstructorToolCalling], tool_string: str
    ) -> str:
        if isinstance(calling, ToolUsageErrorException):
            error = calling.message
            self._printer.print(content=f"\n\n{error}\n", color="red")
            self.task.increment_tools_errors()
            return error

        # BUG? The code below seems to be unreachable
        try:
            tool = self._select_tool(calling.tool_name)
        except Exception as e:
            error = getattr(e, "message", str(e))
            self.task.increment_tools_errors()
            self._printer.print(content=f"\n\n{error}\n", color="red")
            return error
        return f"{self._use(tool_string=tool_string, tool=tool, calling=calling)}"  # type: ignore # BUG?: "_use" of "ToolUsage" does not return a value (it only ever returns None)

    def _use(
        self,
        tool_string: str,
        tool: BaseTool,
        calling: Union[ToolCalling, InstructorToolCalling],
<<<<<<< HEAD
    ) -> None:
        tool_event = agentops.ToolEvent(name=calling.tool_name) if agentops else None
        if self._check_tool_repeated_usage(calling=calling):
=======
    ) -> None:  # TODO: Fix this return type
        if self._check_tool_repeated_usage(calling=calling):  # type: ignore # _check_tool_repeated_usage of "ToolUsage" does not return a value (it only ever returns None)
>>>>>>> a3363818
            try:
                result = self._i18n.errors("task_repeated_usage").format(
                    tool_names=self.tools_names
                )
                self._printer.print(content=f"\n\n{result}\n", color="purple")
                self._telemetry.tool_repeated_usage(
                    llm=self.function_calling_llm,
                    tool_name=tool.name,
                    attempts=self._run_attempts,
                )
                result = self._format_result(result=result)  # type: ignore #  "_format_result" of "ToolUsage" does not return a value (it only ever returns None)
                return result  # type: ignore # Fix the reutrn type of this function

            except Exception:
                self.task.increment_tools_errors()

        result = None  # type: ignore # Incompatible types in assignment (expression has type "None", variable has type "str")

        if self.tools_handler.cache:
            result = self.tools_handler.cache.read(  # type: ignore # Incompatible types in assignment (expression has type "str | None", variable has type "str")
                tool=calling.tool_name, input=calling.arguments
            )

        if not result:
            try:
                if calling.tool_name in [
                    "Delegate work to co-worker",
                    "Ask question to co-worker",
                ]:
                    self.task.increment_delegations()

                if calling.arguments:
                    try:
                        acceptable_args = tool.args_schema.schema()["properties"].keys()  # type: ignore # Item "None" of "type[BaseModel] | None" has no attribute "schema"
                        arguments = {
                            k: v
                            for k, v in calling.arguments.items()
                            if k in acceptable_args
                        }
                        result = tool._run(**arguments)
                    except Exception:
                        if tool.args_schema:
                            arguments = calling.arguments
                            result = tool._run(**arguments)
                        else:
                            arguments = calling.arguments.values()  # type: ignore # Incompatible types in assignment (expression has type "dict_values[str, Any]", variable has type "dict[str, Any]")
                            result = tool._run(*arguments)
                else:
                    result = tool._run()
            except Exception as e:
                self._run_attempts += 1
                if self._run_attempts > self._max_parsing_attempts:
                    self._telemetry.tool_usage_error(llm=self.function_calling_llm)
                    error_message = self._i18n.errors("tool_usage_exception").format(
                        error=e, tool=tool.name, tool_inputs=tool.description
                    )
                    error = ToolUsageErrorException(
                        f'\n{error_message}.\nMoving on then. {self._i18n.slice("format").format(tool_names=self.tools_names)}'
                    ).message
                    self.task.increment_tools_errors()
                    self._printer.print(content=f"\n\n{error_message}\n", color="red")
                    return error  # type: ignore # No return value expected

                self.task.increment_tools_errors()
<<<<<<< HEAD
                if agentops:
                    agentops.record(
                        agentops.ErrorEvent(exception=e, trigger_event=tool_event)
                    )
                return self.use(calling=calling, tool_string=tool_string)
=======
                return self.use(calling=calling, tool_string=tool_string)  # type: ignore # No return value expected
>>>>>>> a3363818

            if self.tools_handler:
                should_cache = True
                original_tool = next(
                    (ot for ot in self.original_tools if ot.name == tool.name), None
                )
                if (
                    hasattr(original_tool, "cache_function")
                    and original_tool.cache_function  # type: ignore # Item "None" of "Any | None" has no attribute "cache_function"
                ):
                    should_cache = original_tool.cache_function(  # type: ignore # Item "None" of "Any | None" has no attribute "cache_function"
                        calling.arguments, result
                    )

                self.tools_handler.on_tool_use(
                    calling=calling, output=result, should_cache=should_cache
                )

        self._printer.print(content=f"\n\n{result}\n", color="purple")
        if agentops:
            agentops.record(tool_event)
        self._telemetry.tool_usage(
            llm=self.function_calling_llm,
            tool_name=tool.name,
            attempts=self._run_attempts,
        )
        result = self._format_result(result=result)  # type: ignore # "_format_result" of "ToolUsage" does not return a value (it only ever returns None)
        return result  # type: ignore # No return value expected

    def _format_result(self, result: Any) -> None:
        self.task.used_tools += 1
        if self._should_remember_format():  # type: ignore # "_should_remember_format" of "ToolUsage" does not return a value (it only ever returns None)
            result = self._remember_format(result=result)  # type: ignore # "_remember_format" of "ToolUsage" does not return a value (it only ever returns None)
        return result

    def _should_remember_format(self) -> None:
        return self.task.used_tools % self._remember_format_after_usages == 0

    def _remember_format(self, result: str) -> None:
        result = str(result)
        result += "\n\n" + self._i18n.slice("tools").format(
            tools=self.tools_description, tool_names=self.tools_names
        )
        return result  # type: ignore # No return value expected

    def _check_tool_repeated_usage(
        self, calling: Union[ToolCalling, InstructorToolCalling]
    ) -> None:
        if not self.tools_handler:
            return False  # type: ignore # No return value expected
        if last_tool_usage := self.tools_handler.last_used_tool:
            return (calling.tool_name == last_tool_usage.tool_name) and (  # type: ignore # No return value expected
                calling.arguments == last_tool_usage.arguments
            )

    def _select_tool(self, tool_name: str) -> BaseTool:
        order_tools = sorted(
            self.tools,
            key=lambda tool: SequenceMatcher(
                None, tool.name.lower().strip(), tool_name.lower().strip()
            ).ratio(),
            reverse=True,
        )
        for tool in order_tools:
            if (
                tool.name.lower().strip() == tool_name.lower().strip()
                or SequenceMatcher(
                    None, tool.name.lower().strip(), tool_name.lower().strip()
                ).ratio()
                > 0.85
            ):
                return tool
        self.task.increment_tools_errors()
        if tool_name and tool_name != "":
            raise Exception(
                f"Action '{tool_name}' don't exist, these are the only available Actions:\n {self.tools_description}"
            )
        else:
            raise Exception(
                f"I forgot the Action name, these are the only available Actions: {self.tools_description}"
            )

    def _render(self) -> str:
        """Render the tool name and description in plain text."""
        descriptions = []
        for tool in self.tools:
            args = {
                k: {k2: v2 for k2, v2 in v.items() if k2 in ["description", "type"]}
                for k, v in tool.args.items()
            }
            descriptions.append(
                "\n".join(
                    [
                        f"Tool Name: {tool.name.lower()}",
                        f"Tool Description: {tool.description}",
                        f"Tool Arguments: {args}",
                    ]
                )
            )
        return "\n--\n".join(descriptions)

    def _is_gpt(self, llm) -> bool:
        return isinstance(llm, ChatOpenAI) and llm.openai_api_base is None

    def _tool_calling(
        self, tool_string: str
    ) -> Union[ToolCalling, InstructorToolCalling]:
        try:
            if self.function_calling_llm:
                model = (
                    InstructorToolCalling
                    if self._is_gpt(self.function_calling_llm)
                    else ToolCalling
                )
                converter = Converter(
                    text=f"Only tools available:\n###\n{self._render()}\n\nReturn a valid schema for the tool, the tool name must be exactly equal one of the options, use this text to inform the valid output schema:\n\n{tool_string}```",
                    llm=self.function_calling_llm,
                    model=model,
                    instructions=dedent(
                        """\
              The schema should have the following structure, only two keys:
              - tool_name: str
              - arguments: dict (with all arguments being passed)

              Example:
              {"tool_name": "tool name", "arguments": {"arg_name1": "value", "arg_name2": 2}}""",
                    ),
                    max_attemps=1,
                )
                calling = converter.to_pydantic()

                if isinstance(calling, ConverterError):
                    raise calling
            else:
                tool_name = self.action.tool
                tool = self._select_tool(tool_name)
                try:
                    tool_input = self._validate_tool_input(self.action.tool_input)
                    arguments = ast.literal_eval(tool_input)
                except Exception:
                    return ToolUsageErrorException(  # type: ignore # Incompatible return value type (got "ToolUsageErrorException", expected "ToolCalling | InstructorToolCalling")
                        f'{self._i18n.errors("tool_arguments_error")}'
                    )
                if not isinstance(arguments, dict):
                    return ToolUsageErrorException(  # type: ignore # Incompatible return value type (got "ToolUsageErrorException", expected "ToolCalling | InstructorToolCalling")
                        f'{self._i18n.errors("tool_arguments_error")}'
                    )
                calling = ToolCalling(  # type: ignore # Unexpected keyword argument "log" for "ToolCalling"
                    tool_name=tool.name,
                    arguments=arguments,
                    log=tool_string,
                )
        except Exception as e:
            self._run_attempts += 1
            if self._run_attempts > self._max_parsing_attempts:
                self._telemetry.tool_usage_error(llm=self.function_calling_llm)
                self.task.increment_tools_errors()
                self._printer.print(content=f"\n\n{e}\n", color="red")
                return ToolUsageErrorException(  # type: ignore # Incompatible return value type (got "ToolUsageErrorException", expected "ToolCalling | InstructorToolCalling")
                    f'{self._i18n.errors("tool_usage_error").format(error=e)}\nMoving on then. {self._i18n.slice("format").format(tool_names=self.tools_names)}'
                )
            return self._tool_calling(tool_string)

        return calling

    def _validate_tool_input(self, tool_input: str) -> str:
        try:
            ast.literal_eval(tool_input)
            return tool_input
        except Exception:
            # Clean and ensure the string is properly enclosed in braces
            tool_input = tool_input.strip()
            if not tool_input.startswith("{"):
                tool_input = "{" + tool_input
            if not tool_input.endswith("}"):
                tool_input += "}"

            # Manually split the input into key-value pairs
            entries = tool_input.strip("{} ").split(",")
            formatted_entries = []

            for entry in entries:
                if ":" not in entry:
                    continue  # Skip malformed entries
                key, value = entry.split(":", 1)

                # Remove extraneous white spaces and quotes, replace single quotes
                key = key.strip().strip('"').replace("'", '"')
                value = value.strip()

                # Handle replacement of single quotes at the start and end of the value string
                if value.startswith("'") and value.endswith("'"):
                    value = value[1:-1]  # Remove single quotes
                    value = (
                        '"' + value.replace('"', '\\"') + '"'
                    )  # Re-encapsulate with double quotes
                elif value.isdigit():  # Check if value is a digit, hence integer
                    formatted_value = value
                elif value.lower() in [
                    "true",
                    "false",
                    "null",
                ]:  # Check for boolean and null values
                    formatted_value = value.lower()
                else:
                    # Assume the value is a string and needs quotes
                    formatted_value = '"' + value.replace('"', '\\"') + '"'

                # Rebuild the entry with proper quoting
                formatted_entry = f'"{key}": {formatted_value}'
                formatted_entries.append(formatted_entry)

            # Reconstruct the JSON string
            new_json_string = "{" + ", ".join(formatted_entries) + "}"
            return new_json_string<|MERGE_RESOLUTION|>--- conflicted
+++ resolved
@@ -97,21 +97,18 @@
             self.task.increment_tools_errors()
             self._printer.print(content=f"\n\n{error}\n", color="red")
             return error
-        return f"{self._use(tool_string=tool_string, tool=tool, calling=calling)}"  # type: ignore # BUG?: "_use" of "ToolUsage" does not return a value (it only ever returns None)
+        # type: ignore # BUG?: "_use" of "ToolUsage" does not return a value (it only ever returns None)
+        return f"{self._use(tool_string=tool_string, tool=tool, calling=calling)}"
 
     def _use(
         self,
         tool_string: str,
         tool: BaseTool,
         calling: Union[ToolCalling, InstructorToolCalling],
-<<<<<<< HEAD
-    ) -> None:
+    ) -> None:  # TODO: Fix this return type
         tool_event = agentops.ToolEvent(name=calling.tool_name) if agentops else None
+        # type: ignore # _check_tool_repeated_usage of "ToolUsage" does not return a value (it only ever returns None)
         if self._check_tool_repeated_usage(calling=calling):
-=======
-    ) -> None:  # TODO: Fix this return type
-        if self._check_tool_repeated_usage(calling=calling):  # type: ignore # _check_tool_repeated_usage of "ToolUsage" does not return a value (it only ever returns None)
->>>>>>> a3363818
             try:
                 result = self._i18n.errors("task_repeated_usage").format(
                     tool_names=self.tools_names
@@ -122,13 +119,15 @@
                     tool_name=tool.name,
                     attempts=self._run_attempts,
                 )
-                result = self._format_result(result=result)  # type: ignore #  "_format_result" of "ToolUsage" does not return a value (it only ever returns None)
+                # type: ignore #  "_format_result" of "ToolUsage" does not return a value (it only ever returns None)
+                result = self._format_result(result=result)
                 return result  # type: ignore # Fix the reutrn type of this function
 
             except Exception:
                 self.task.increment_tools_errors()
 
-        result = None  # type: ignore # Incompatible types in assignment (expression has type "None", variable has type "str")
+        # type: ignore # Incompatible types in assignment (expression has type "None", variable has type "str")
+        result = None
 
         if self.tools_handler.cache:
             result = self.tools_handler.cache.read(  # type: ignore # Incompatible types in assignment (expression has type "str | None", variable has type "str")
@@ -145,7 +144,8 @@
 
                 if calling.arguments:
                     try:
-                        acceptable_args = tool.args_schema.schema()["properties"].keys()  # type: ignore # Item "None" of "type[BaseModel] | None" has no attribute "schema"
+                        # type: ignore # Item "None" of "type[BaseModel] | None" has no attribute "schema"
+                        acceptable_args = tool.args_schema.schema()["properties"].keys()
                         arguments = {
                             k: v
                             for k, v in calling.arguments.items()
@@ -157,7 +157,8 @@
                             arguments = calling.arguments
                             result = tool._run(**arguments)
                         else:
-                            arguments = calling.arguments.values()  # type: ignore # Incompatible types in assignment (expression has type "dict_values[str, Any]", variable has type "dict[str, Any]")
+                            # type: ignore # Incompatible types in assignment (expression has type "dict_values[str, Any]", variable has type "dict[str, Any]")
+                            arguments = calling.arguments.values()
                             result = tool._run(*arguments)
                 else:
                     result = tool._run()
@@ -176,15 +177,11 @@
                     return error  # type: ignore # No return value expected
 
                 self.task.increment_tools_errors()
-<<<<<<< HEAD
                 if agentops:
                     agentops.record(
                         agentops.ErrorEvent(exception=e, trigger_event=tool_event)
                     )
-                return self.use(calling=calling, tool_string=tool_string)
-=======
                 return self.use(calling=calling, tool_string=tool_string)  # type: ignore # No return value expected
->>>>>>> a3363818
 
             if self.tools_handler:
                 should_cache = True
@@ -211,13 +208,15 @@
             tool_name=tool.name,
             attempts=self._run_attempts,
         )
-        result = self._format_result(result=result)  # type: ignore # "_format_result" of "ToolUsage" does not return a value (it only ever returns None)
+        # type: ignore # "_format_result" of "ToolUsage" does not return a value (it only ever returns None)
+        result = self._format_result(result=result)
         return result  # type: ignore # No return value expected
 
     def _format_result(self, result: Any) -> None:
         self.task.used_tools += 1
         if self._should_remember_format():  # type: ignore # "_should_remember_format" of "ToolUsage" does not return a value (it only ever returns None)
-            result = self._remember_format(result=result)  # type: ignore # "_remember_format" of "ToolUsage" does not return a value (it only ever returns None)
+            # type: ignore # "_remember_format" of "ToolUsage" does not return a value (it only ever returns None)
+            result = self._remember_format(result=result)
         return result
 
     def _should_remember_format(self) -> None:
