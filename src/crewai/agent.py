import os
from inspect import signature
from typing import Any, List, Optional, Union

from pydantic import Field, InstanceOf, PrivateAttr, model_validator

from crewai.agents import CacheHandler
from crewai.agents.agent_builder.base_agent import BaseAgent
from crewai.agents.crew_agent_executor import CrewAgentExecutor
from crewai.llm import LLM
from crewai.memory.contextual.contextual_memory import ContextualMemory
from crewai.tools.agent_tools import AgentTools
from crewai.utilities import Converter, Prompts
from crewai.utilities.constants import TRAINED_AGENTS_DATA_FILE, TRAINING_DATA_FILE
from crewai.utilities.token_counter_callback import TokenCalcHandler
from crewai.utilities.training_handler import CrewTrainingHandler

agentops = None
<<<<<<< HEAD
try:
    import agentops  # type: ignore # Name "agentops" already defined on line 21
    from agentops import track_agent
except ImportError:
    def track_agent():
      def noop(f):
        return f

      return noop
=======

if os.environ.get("AGENTOPS_API_KEY"):
    try:
        from agentops import track_agent
    except ImportError:
        track_agent = mock_agent_ops_provider()
else:
    track_agent = mock_agent_ops_provider()
>>>>>>> a6b72950


@track_agent()
class Agent(BaseAgent):
    """Represents an agent in a system.

    Each agent has a role, a goal, a backstory, and an optional language model (llm).
    The agent can also have memory, can operate in verbose mode, and can delegate tasks to other agents.

    Attributes:
            agent_executor: An instance of the CrewAgentExecutor class.
            role: The role of the agent.
            goal: The objective of the agent.
            backstory: The backstory of the agent.
            config: Dict representation of agent configuration.
            llm: The language model that will run the agent.
            function_calling_llm: The language model that will handle the tool calling for this agent, it overrides the crew function_calling_llm.
            max_iter: Maximum number of iterations for an agent to execute a task.
            memory: Whether the agent should have memory or not.
            max_rpm: Maximum number of requests per minute for the agent execution to be respected.
            verbose: Whether the agent execution should be in verbose mode.
            allow_delegation: Whether the agent is allowed to delegate tasks to other agents.
            tools: Tools at agents disposal
            step_callback: Callback to be executed after each step of the agent execution.
    """

    _times_executed: int = PrivateAttr(default=0)
    max_execution_time: Optional[int] = Field(
        default=None,
        description="Maximum execution time for an agent to execute a task",
    )
    agent_ops_agent_name: str = None  # type: ignore # Incompatible types in assignment (expression has type "None", variable has type "str")
    agent_ops_agent_id: str = None  # type: ignore # Incompatible types in assignment (expression has type "None", variable has type "str")
    cache_handler: InstanceOf[CacheHandler] = Field(
        default=None, description="An instance of the CacheHandler class."
    )
    step_callback: Optional[Any] = Field(
        default=None,
        description="Callback to be executed after each step of the agent execution.",
    )
    use_system_prompt: Optional[bool] = Field(
        default=True,
        description="Use system prompt for the agent.",
    )
    llm: Union[str, InstanceOf[LLM], Any] = Field(
        description="Language model that will run the agent.", default=None
    )
    function_calling_llm: Optional[Any] = Field(
        description="Language model that will run the agent.", default=None
    )
    system_template: Optional[str] = Field(
        default=None, description="System format for the agent."
    )
    prompt_template: Optional[str] = Field(
        default=None, description="Prompt format for the agent."
    )
    response_template: Optional[str] = Field(
        default=None, description="Response format for the agent."
    )
    tools_results: Optional[List[Any]] = Field(
        default=[], description="Results of the tools used by the agent."
    )
    allow_code_execution: Optional[bool] = Field(
        default=False, description="Enable code execution for the agent."
    )
    respect_context_window: bool = Field(
        default=True,
        description="Keep messages under the context window size by summarizing content.",
    )
    max_iter: int = Field(
        default=20,
        description="Maximum number of iterations for an agent to execute a task before giving it's best answer",
    )
    max_retry_limit: int = Field(
        default=2,
        description="Maximum number of retries for an agent to execute a task when an error occurs.",
    )

    @model_validator(mode="after")
    def post_init_setup(self):
        self.agent_ops_agent_name = self.role

        # Handle different cases for self.llm
        if isinstance(self.llm, str):
            # If it's a string, create an LLM instance
            self.llm = LLM(model=self.llm)
        elif isinstance(self.llm, LLM):
            # If it's already an LLM instance, keep it as is
            pass
        elif self.llm is None:
            # If it's None, use environment variables or default
            model_name = os.environ.get("OPENAI_MODEL_NAME", "gpt-4o-mini")
            llm_params = {"model": model_name}

            api_base = os.environ.get("OPENAI_API_BASE") or os.environ.get(
                "OPENAI_BASE_URL"
            )
            if api_base:
                llm_params["base_url"] = api_base

            api_key = os.environ.get("OPENAI_API_KEY")
            if api_key:
                llm_params["api_key"] = api_key

            self.llm = LLM(**llm_params)
        else:
            # For any other type, attempt to extract relevant attributes
            llm_params = {
                "model": getattr(self.llm, "model_name", None)
                or getattr(self.llm, "deployment_name", None)
                or str(self.llm),
                "temperature": getattr(self.llm, "temperature", None),
                "max_tokens": getattr(self.llm, "max_tokens", None),
                "logprobs": getattr(self.llm, "logprobs", None),
                "timeout": getattr(self.llm, "timeout", None),
                "max_retries": getattr(self.llm, "max_retries", None),
                "api_key": getattr(self.llm, "api_key", None),
                "base_url": getattr(self.llm, "base_url", None),
                "organization": getattr(self.llm, "organization", None),
            }
            # Remove None values to avoid passing unnecessary parameters
            llm_params = {k: v for k, v in llm_params.items() if v is not None}
            self.llm = LLM(**llm_params)

        # Similar handling for function_calling_llm
        if self.function_calling_llm:
            if isinstance(self.function_calling_llm, str):
                self.function_calling_llm = LLM(model=self.function_calling_llm)
            elif not isinstance(self.function_calling_llm, LLM):
                self.function_calling_llm = LLM(
                    model=getattr(self.function_calling_llm, "model_name", None)
                    or getattr(self.function_calling_llm, "deployment_name", None)
                    or str(self.function_calling_llm)
                )

        if not self.agent_executor:
            self._setup_agent_executor()

        return self

    def _setup_agent_executor(self):
        if not self.cache_handler:
            self.cache_handler = CacheHandler()
        self.set_cache_handler(self.cache_handler)

    def execute_task(
        self,
        task: Any,
        context: Optional[str] = None,
        tools: Optional[List[Any]] = None,
    ) -> str:
        """Execute a task with the agent.

        Args:
            task: Task to execute.
            context: Context to execute the task in.
            tools: Tools to use for the task.

        Returns:
            Output of the agent
        """
        if self.tools_handler:
            self.tools_handler.last_used_tool = {}  # type: ignore # Incompatible types in assignment (expression has type "dict[Never, Never]", variable has type "ToolCalling")

        task_prompt = task.prompt()

        if context:
            task_prompt = self.i18n.slice("task_with_context").format(
                task=task_prompt, context=context
            )

        if self.crew and self.crew.memory:
            contextual_memory = ContextualMemory(
                self.crew._short_term_memory,
                self.crew._long_term_memory,
                self.crew._entity_memory,
            )
            memory = contextual_memory.build_context_for_task(task, context)
            if memory.strip() != "":
                task_prompt += self.i18n.slice("memory").format(memory=memory)

        tools = tools or self.tools or []
        self.create_agent_executor(tools=tools, task=task)

        if self.crew and self.crew._train:
            task_prompt = self._training_handler(task_prompt=task_prompt)
        else:
            task_prompt = self._use_trained_data(task_prompt=task_prompt)

        try:
            result = self.agent_executor.invoke(
                {
                    "input": task_prompt,
                    "tool_names": self.agent_executor.tools_names,
                    "tools": self.agent_executor.tools_description,
                    "ask_for_human_input": task.human_input,
                }
            )["output"]
        except Exception as e:
            self._times_executed += 1
            if self._times_executed > self.max_retry_limit:
                raise e
            result = self.execute_task(task, context, tools)

        if self.max_rpm and self._rpm_controller:
            self._rpm_controller.stop_rpm_counter()

        # If there was any tool in self.tools_results that had result_as_answer
        # set to True, return the results of the last tool that had
        # result_as_answer set to True
        for tool_result in self.tools_results:  # type: ignore # Item "None" of "list[Any] | None" has no attribute "__iter__" (not iterable)
            if tool_result.get("result_as_answer", False):
                result = tool_result["result"]

        return result

    def create_agent_executor(self, tools=None, task=None) -> None:
        """Create an agent executor for the agent.

        Returns:
            An instance of the CrewAgentExecutor class.
        """
        tools = tools or self.tools or []
        parsed_tools = self._parse_tools(tools)

        prompt = Prompts(
            agent=self,
            tools=tools,
            i18n=self.i18n,
            use_system_prompt=self.use_system_prompt,
            system_template=self.system_template,
            prompt_template=self.prompt_template,
            response_template=self.response_template,
        ).task_execution()

        stop_words = [self.i18n.slice("observation")]

        if self.response_template:
            stop_words.append(
                self.response_template.split("{{ .Response }}")[1].strip()
            )

        self.agent_executor = CrewAgentExecutor(
            llm=self.llm,
            task=task,
            agent=self,
            crew=self.crew,
            tools=parsed_tools,
            prompt=prompt,
            original_tools=tools,
            stop_words=stop_words,
            max_iter=self.max_iter,
            tools_handler=self.tools_handler,
            tools_names=self.__tools_names(parsed_tools),
            tools_description=self._render_text_description_and_args(parsed_tools),
            step_callback=self.step_callback,
            function_calling_llm=self.function_calling_llm,
            respect_context_window=self.respect_context_window,
            request_within_rpm_limit=(
                self._rpm_controller.check_or_wait if self._rpm_controller else None
            ),
            callbacks=[TokenCalcHandler(self._token_process)],
        )

    def get_delegation_tools(self, agents: List[BaseAgent]):
        agent_tools = AgentTools(agents=agents)
        tools = agent_tools.tools()
        return tools

    def get_code_execution_tools(self):
        try:
            from crewai_tools import CodeInterpreterTool

            return [CodeInterpreterTool()]
        except ModuleNotFoundError:
            self._logger.log(
                "info", "Coding tools not available. Install crewai_tools. "
            )

    def get_output_converter(self, llm, text, model, instructions):
        return Converter(llm=llm, text=text, model=model, instructions=instructions)

    def _parse_tools(self, tools: List[Any]) -> List[Any]:  # type: ignore
        """Parse tools to be used for the task."""
        tools_list = []
        try:
            # tentatively try to import from crewai_tools import BaseTool as CrewAITool
            from crewai_tools import BaseTool as CrewAITool

            for tool in tools:
                if isinstance(tool, CrewAITool):
                    tools_list.append(tool.to_langchain())
                else:
                    tools_list.append(tool)
        except ModuleNotFoundError:
            tools_list = []
            for tool in tools:
                tools_list.append(tool)

        return tools_list

    def _training_handler(self, task_prompt: str) -> str:
        """Handle training data for the agent task prompt to improve output on Training."""
        if data := CrewTrainingHandler(TRAINING_DATA_FILE).load():
            agent_id = str(self.id)

            if data.get(agent_id):
                human_feedbacks = [
                    i["human_feedback"] for i in data.get(agent_id, {}).values()
                ]
                task_prompt += (
                    "\n\nYou MUST follow these instructions: \n "
                    + "\n - ".join(human_feedbacks)
                )

        return task_prompt

    def _use_trained_data(self, task_prompt: str) -> str:
        """Use trained data for the agent task prompt to improve output."""
        if data := CrewTrainingHandler(TRAINED_AGENTS_DATA_FILE).load():
            if trained_data_output := data.get(self.role):
                task_prompt += (
                    "\n\nYou MUST follow these instructions: \n - "
                    + "\n - ".join(trained_data_output["suggestions"])
                )
        return task_prompt

    def _render_text_description(self, tools: List[Any]) -> str:
        """Render the tool name and description in plain text.

        Output will be in the format of:

        .. code-block:: markdown

            search: This tool is used for search
            calculator: This tool is used for math
        """
        description = "\n".join(
            [
                f"Tool name: {tool.name}\nTool description:\n{tool.description}"
                for tool in tools
            ]
        )

        return description

    def _render_text_description_and_args(self, tools: List[Any]) -> str:
        """Render the tool name, description, and args in plain text.

        Output will be in the format of:

        .. code-block:: markdown

            search: This tool is used for search, args: {"query": {"type": "string"}}
            calculator: This tool is used for math, \
    args: {"expression": {"type": "string"}}
        """
        tool_strings = []
        for tool in tools:
            args_schema = str(tool.args)
            if hasattr(tool, "func") and tool.func:
                sig = signature(tool.func)
                description = (
                    f"Tool Name: {tool.name}{sig}\nTool Description: {tool.description}"
                )
            else:
                description = (
                    f"Tool Name: {tool.name}\nTool Description: {tool.description}"
                )
            tool_strings.append(f"{description}\nTool Arguments: {args_schema}")

        return "\n".join(tool_strings)

    @staticmethod
    def __tools_names(tools) -> str:
        return ", ".join([t.name for t in tools])

    def __repr__(self):
        return f"Agent(role={self.role}, goal={self.goal}, backstory={self.backstory})"<|MERGE_RESOLUTION|>--- conflicted
+++ resolved
@@ -16,26 +16,16 @@
 from crewai.utilities.training_handler import CrewTrainingHandler
 
 agentops = None
-<<<<<<< HEAD
 try:
     import agentops  # type: ignore # Name "agentops" already defined on line 21
-    from agentops import track_agent
+    from agentops import track_agent  # type: ignore
 except ImportError:
+
     def track_agent():
-      def noop(f):
-        return f
-
-      return noop
-=======
-
-if os.environ.get("AGENTOPS_API_KEY"):
-    try:
-        from agentops import track_agent
-    except ImportError:
-        track_agent = mock_agent_ops_provider()
-else:
-    track_agent = mock_agent_ops_provider()
->>>>>>> a6b72950
+        def noop(f):
+            return f
+
+        return noop
 
 
 @track_agent()
