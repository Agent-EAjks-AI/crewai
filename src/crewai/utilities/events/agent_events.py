--- conflicted
+++ resolved
@@ -63,7 +63,18 @@
     error: str
     type: str = "agent_execution_error"
 
-<<<<<<< HEAD
+    def __init__(self, **data):
+        super().__init__(**data)
+        # Set fingerprint data from the agent
+        if hasattr(self.agent, "fingerprint") and self.agent.fingerprint:
+            self.source_fingerprint = self.agent.fingerprint.uuid_str
+            self.source_type = "agent"
+            if (
+                hasattr(self.agent.fingerprint, "metadata")
+                and self.agent.fingerprint.metadata
+            ):
+                self.fingerprint_metadata = self.agent.fingerprint.metadata
+
 
 # New event classes for LiteAgent
 class LiteAgentExecutionStartedEvent(CrewEvent):
@@ -90,17 +101,4 @@
 
     agent_info: Dict[str, Any]
     error: str
-    type: str = "lite_agent_execution_error"
-=======
-    def __init__(self, **data):
-        super().__init__(**data)
-        # Set fingerprint data from the agent
-        if hasattr(self.agent, "fingerprint") and self.agent.fingerprint:
-            self.source_fingerprint = self.agent.fingerprint.uuid_str
-            self.source_type = "agent"
-            if (
-                hasattr(self.agent.fingerprint, "metadata")
-                and self.agent.fingerprint.metadata
-            ):
-                self.fingerprint_metadata = self.agent.fingerprint.metadata
->>>>>>> 625748e4
+    type: str = "lite_agent_execution_error"