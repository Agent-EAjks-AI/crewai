--- conflicted
+++ resolved
@@ -2,12 +2,12 @@
 
 from crewai.agent import Agent
 from crewai.crew import Crew
-from crewai.flow import Flow
+from crewai.flow.flow import Flow
+from crewai.llm import LLM
 from crewai.pipeline import Pipeline
 from crewai.process import Process
 from crewai.routers import Router
 from crewai.task import Task
-from crewai.llm import LLM
 
 warnings.filterwarnings(
     "ignore",
@@ -16,8 +16,4 @@
     module="pydantic.main",
 )
 
-<<<<<<< HEAD
-__all__ = ["Agent", "Crew", "Process", "Task", "Pipeline", "Router", "Flow"]
-=======
-__all__ = ["Agent", "Crew", "Process", "Task", "Pipeline", "Router", "LLM"]
->>>>>>> 7f830b4f
+__all__ = ["Agent", "Crew", "Process", "Task", "Pipeline", "Router", "LLM", "Flow"]