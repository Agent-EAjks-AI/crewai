import inspect
from pathlib import Path
<<<<<<< HEAD
from typing import Any, Callable, Dict, Type, TypeVar, cast
=======
from typing import Any, Callable, Dict, TypeVar, cast
>>>>>>> 6534a909

import yaml
from dotenv import load_dotenv

load_dotenv()

T = TypeVar("T", bound=type)


def CrewBase(cls: T) -> T:
    class WrappedClass(cls):  # type: ignore
        is_crew_class: bool = True  # type: ignore

        # Get the directory of the class being decorated
        base_directory = Path(inspect.getfile(cls)).parent

        original_agents_config_path = getattr(
            cls, "agents_config", "config/agents.yaml"
        )
        original_tasks_config_path = getattr(cls, "tasks_config", "config/tasks.yaml")

        def __init__(self, *args, **kwargs):
            super().__init__(*args, **kwargs)

            agents_config_path = self.base_directory / self.original_agents_config_path
            tasks_config_path = self.base_directory / self.original_tasks_config_path

            self.agents_config = self.load_yaml(agents_config_path)
            self.tasks_config = self.load_yaml(tasks_config_path)

            self.map_all_agent_variables()
            self.map_all_task_variables()

        @staticmethod
        def load_yaml(config_path: Path):
            try:
                with open(config_path, "r", encoding="utf-8") as file:
                    return yaml.safe_load(file)
            except FileNotFoundError:
                print(f"File not found: {config_path}")
                raise

        def _get_all_functions(self):
            return {
                name: getattr(self, name)
                for name in dir(self)
                if callable(getattr(self, name))
            }

        def _filter_functions(
            self, functions: Dict[str, Callable], attribute: str
        ) -> Dict[str, Callable]:
            return {
                name: func
                for name, func in functions.items()
                if hasattr(func, attribute)
            }

        def map_all_agent_variables(self) -> None:
            all_functions = self._get_all_functions()
            llms = self._filter_functions(all_functions, "is_llm")
            tool_functions = self._filter_functions(all_functions, "is_tool")
            cache_handler_functions = self._filter_functions(
                all_functions, "is_cache_handler"
            )
            callbacks = self._filter_functions(all_functions, "is_callback")
            agents = self._filter_functions(all_functions, "is_agent")

            for agent_name, agent_info in self.agents_config.items():
                self._map_agent_variables(
                    agent_name,
                    agent_info,
                    agents,
                    llms,
                    tool_functions,
                    cache_handler_functions,
                    callbacks,
                )

        def _map_agent_variables(
            self,
            agent_name: str,
            agent_info: Dict[str, Any],
            agents: Dict[str, Callable],
            llms: Dict[str, Callable],
            tool_functions: Dict[str, Callable],
            cache_handler_functions: Dict[str, Callable],
            callbacks: Dict[str, Callable],
        ) -> None:
            if llm := agent_info.get("llm"):
                try:
                    self.agents_config[agent_name]["llm"] = llms[llm]()
                except KeyError:
                    self.agents_config[agent_name]["llm"] = llm

            if tools := agent_info.get("tools"):
                self.agents_config[agent_name]["tools"] = [
                    tool_functions[tool]() for tool in tools
                ]

            if function_calling_llm := agent_info.get("function_calling_llm"):
                self.agents_config[agent_name]["function_calling_llm"] = agents[
                    function_calling_llm
                ]()

            if step_callback := agent_info.get("step_callback"):
                self.agents_config[agent_name]["step_callback"] = callbacks[
                    step_callback
                ]()

            if cache_handler := agent_info.get("cache_handler"):
                self.agents_config[agent_name]["cache_handler"] = (
                    cache_handler_functions[cache_handler]()
                )

        def map_all_task_variables(self) -> None:
            all_functions = self._get_all_functions()
            agents = self._filter_functions(all_functions, "is_agent")
            tasks = self._filter_functions(all_functions, "is_task")
            output_json_functions = self._filter_functions(
                all_functions, "is_output_json"
            )
            tool_functions = self._filter_functions(all_functions, "is_tool")
            callback_functions = self._filter_functions(all_functions, "is_callback")
            output_pydantic_functions = self._filter_functions(
                all_functions, "is_output_pydantic"
            )

            for task_name, task_info in self.tasks_config.items():
                self._map_task_variables(
                    task_name,
                    task_info,
                    agents,
                    tasks,
                    output_json_functions,
                    tool_functions,
                    callback_functions,
                    output_pydantic_functions,
                )

        def _map_task_variables(
            self,
            task_name: str,
            task_info: Dict[str, Any],
            agents: Dict[str, Callable],
            tasks: Dict[str, Callable],
            output_json_functions: Dict[str, Callable],
            tool_functions: Dict[str, Callable],
            callback_functions: Dict[str, Callable],
            output_pydantic_functions: Dict[str, Callable],
        ) -> None:
            if context_list := task_info.get("context"):
                self.tasks_config[task_name]["context"] = [
                    tasks[context_task_name]() for context_task_name in context_list
                ]

            if tools := task_info.get("tools"):
                self.tasks_config[task_name]["tools"] = [
                    tool_functions[tool]() for tool in tools
                ]

            if agent_name := task_info.get("agent"):
                self.tasks_config[task_name]["agent"] = agents[agent_name]()

            if output_json := task_info.get("output_json"):
                self.tasks_config[task_name]["output_json"] = output_json_functions[
                    output_json
                ]

            if output_pydantic := task_info.get("output_pydantic"):
                self.tasks_config[task_name]["output_pydantic"] = (
                    output_pydantic_functions[output_pydantic]
                )

            if callbacks := task_info.get("callbacks"):
                self.tasks_config[task_name]["callbacks"] = [
                    callback_functions[callback]() for callback in callbacks
                ]

    return cast(T, WrappedClass)<|MERGE_RESOLUTION|>--- conflicted
+++ resolved
@@ -1,10 +1,6 @@
 import inspect
 from pathlib import Path
-<<<<<<< HEAD
-from typing import Any, Callable, Dict, Type, TypeVar, cast
-=======
 from typing import Any, Callable, Dict, TypeVar, cast
->>>>>>> 6534a909
 
 import yaml
 from dotenv import load_dotenv
